--- conflicted
+++ resolved
@@ -319,13 +319,8 @@
  * aMaxRetries = 255 -> try forever
  * @return (tMax + tMin) / 2
  */
-<<<<<<< HEAD
-uint16_t readUntil4ConsecutiveValuesAreEqual(uint8_t aADCChannelNumber, uint8_t aReference, uint8_t aDelay, uint8_t aAllowedDifference,
-        uint8_t aMaxRetries) {
-=======
 uint16_t readUntil4ConsecutiveValuesAreEqual(uint8_t aADCChannelNumber, uint8_t aReference, uint8_t aDelay,
         uint8_t aAllowedDifference, uint8_t aMaxRetries) {
->>>>>>> 8eb108f6
     int tValues[4]; // last value is in tValues[3]
     int tMin;
     int tMax;
@@ -666,14 +661,6 @@
     Serial.print(F("TempRaw="));
     Serial.println(tTempRaw);
 #endif
-<<<<<<< HEAD
-#if defined(__AVR_ATmega328P__)
-    tTempRaw -= 317;
-    return (float)tTempRaw / 1.22;
-#elif defined(__AVR_ATmega328PB__)
-    tTempRaw -= 245;
-    return (float)tTempRaw;
-=======
 
 #if defined(__AVR_ATmega328PB__)
     tTempRaw -= 245;
@@ -681,7 +668,6 @@
 #else
     tTempRaw -= 317;
     return (float) tTempRaw / 1.22;
->>>>>>> 8eb108f6
 #endif
 #endif
 }
@@ -698,11 +684,7 @@
 #else
     // use internal 1.1 volt as reference
     checkAndWaitForReferenceAndChannelToSwitch(ADC_TEMPERATURE_CHANNEL_MUX, INTERNAL);
-<<<<<<< HEAD
-    return getTemperatureSimple();
-=======
     return getCPUTemperatureSimple();
->>>>>>> 8eb108f6
 #endif
 }
 
